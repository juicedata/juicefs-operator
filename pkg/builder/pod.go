--- conflicted
+++ resolved
@@ -258,14 +258,11 @@
 	for _, opt := range parsedOpts {
 		if opt[0] == "cache-dir" {
 			log.FromContext(ctx).Info("cache-dir option is not allowed, plz use cacheDirs instead")
-<<<<<<< HEAD
-=======
 			continue
 		}
 		if utils.SliceContains(opts, opt[1]) {
 			log.FromContext(ctx).Info("option is duplicated, skip", "option", opt[0])
 			continue
->>>>>>> b0a1f5c5
 		}
 		if opt[1] != "" {
 			opts = append(opts, strings.TrimSpace(opt[0])+"="+strings.TrimSpace(opt[1]))
