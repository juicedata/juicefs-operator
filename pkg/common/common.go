--- conflicted
+++ resolved
@@ -65,13 +65,11 @@
 	AnnoBackupWorker        = "juicefs.io/backup-worker"
 	AnnoWaitingDeleteWorker = "juicefs.io/waiting-delete-worker"
 
-<<<<<<< HEAD
 	LabelMaxLength = 63
-=======
+
 	InitConfigVolumeName = "init-config"
 	InitConfigVolumeKey  = "initconfig"
 	InitConfigMountPath  = "/etc/juicefs"
->>>>>>> 95c9c86e
 )
 
 var (
